# Default values for sparrow.
# This is a YAML-formatted file.
# Declare variables to be passed into your templates.

replicaCount: 1

image:
  repository: ghcr.io/caas-team/sparrow
  pullPolicy: IfNotPresent
  # -- Overrides the image tag whose default is the chart appVersion.
  tag: ""

imagePullSecrets: []
nameOverride: ""
fullnameOverride: ""

serviceAccount:
  # -- Specifies whether a service account should be created
  create: true
  # -- Automatically mount a ServiceAccount's API credentials?
  automount: true
  # -- Annotations to add to the service account
  annotations: {}
  # -- The name of the service account to use.
  # If not set and create is true, a name is generated using the fullname template
  name: ""

podAnnotations: {}
podLabels: {}

podSecurityContext:
  fsGroup: 1000
  supplementalGroups:
    - 1000

securityContext:
  allowPrivilegeEscalation: false
  capabilities:
    drop:
      - ALL
  privileged: false
  readOnlyRootFilesystem: true
  runAsUser: 1000
  runAsGroup: 1000

service:
  type: ClusterIP
  port: 8080

ingress:
  enabled: false
  className: ""
  annotations:
    {}
    # kubernetes.io/ingress.class: nginx
    # kubernetes.io/tls-acme: "true"
  hosts:
    - host: chart-example.local
      paths:
        - path: /
          pathType: ImplementationSpecific
  tls: []
  #  - secretName: chart-example-tls
  #    hosts:
  #      - chart-example.local

env:
  {}
  # HTTP_PROXY:
  # HTTPS_PROXY:
  # NO_PROXY:

# -- define a network policy that will
# open egress traffic to a proxy
networkPolicies:
  proxy:
    enabled: false
    # ip: 1.2.3.4
    # port: 8080

resources: {}
# resources:
#   limits:
#     cpu: 500m
#     memory: 512Mi
#   requests:
#     cpu: 100m
#     memory: 128Mi

nodeSelector: {}

tolerations: []

affinity: {}

# -- extra command line start parameters
# see: https://github.com/caas-team/sparrow/blob/main/docs/sparrow_run.md
extraArgs:
  loaderFilePath: /runconfig/checks.yaml
  loaderType: file

# -- startup configuration of the Sparrow
# see: https://github.com/caas-team/sparrow/blob/main/docs/sparrow_run.md
startupConfig: {}
#   apiAddress:
#   loaderFilePath: /runconfig/checks.yaml
#   loaderHttpRetryCount:
#   loaderHttpRetryDelay:
#   loaderHttpTimeout:
#   loaderHttpToken:
#   loaderHttpUrl:
#   loaderInterval:
#   loaderType: http | file
<<<<<<< HEAD
#   tmconfig: /startupconfig/tmconfig.yaml
=======
#   sparrowName: the-sparrow.com


# -- target manager configuration of the Sparrow (part of the startup)
targetManagerConfig: {}
#   checkInterval: 300s
#   unhealthyThreshold: 600s
#   registrationInterval: 300s
#   gitlab:
#     token: ""
#     baseUrl: https://gitlab.com
#     projectId: ""
>>>>>>> ab56ca0b

# -- runtime configuration of the Sparrow
# see: https://github.com/caas-team/sparrow#runtime
runtimeConfig:
  health:
    targets:
      - "https://www.example.com/"
      - "https://www.google.com/"
  latency:
    interval: 1
    timeout: 3
    retry:
      count: 3
      delay: 1
    targets:
      - https://example.com/
      - https://google.com/<|MERGE_RESOLUTION|>--- conflicted
+++ resolved
@@ -111,9 +111,6 @@
 #   loaderHttpUrl:
 #   loaderInterval:
 #   loaderType: http | file
-<<<<<<< HEAD
-#   tmconfig: /startupconfig/tmconfig.yaml
-=======
 #   sparrowName: the-sparrow.com
 
 
@@ -126,7 +123,6 @@
 #     token: ""
 #     baseUrl: https://gitlab.com
 #     projectId: ""
->>>>>>> ab56ca0b
 
 # -- runtime configuration of the Sparrow
 # see: https://github.com/caas-team/sparrow#runtime
