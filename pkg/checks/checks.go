--- conflicted
+++ resolved
@@ -13,13 +13,8 @@
 // The key is the name of the Check
 // The name needs to map the configuration item key
 var RegisteredChecks = map[string]func() Check{
-<<<<<<< HEAD
-	"rtt": GetRoundtripCheck,
-  "latency": NewLatencyCheck,
-=======
 	"rtt":    GetRoundtripCheck,
 	"health": GetHealthCheck,
->>>>>>> 339da0ca
 }
 
 //go:generate moq -out checks_moq.go . Check
