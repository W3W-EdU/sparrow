// sparrow
// (C) 2023, Deutsche Telekom IT GmbH
//
// Deutsche Telekom IT GmbH and all other contributors /
// copyright owners license this file to you under the Apache
// License, Version 2.0 (the "License"); you may not use this
// file except in compliance with the License.
// You may obtain a copy of the License at
//
// http://www.apache.org/licenses/LICENSE-2.0
//
// Unless required by applicable law or agreed to in writing,
// software distributed under the License is distributed on an
// "AS IS" BASIS, WITHOUT WARRANTIES OR CONDITIONS OF ANY
// KIND, either express or implied.  See the License for the
// specific language governing permissions and limitations
// under the License.

package checks

import (
	"context"
	"fmt"
	"io"
	"net/http"
	"sync"
	"time"

	"github.com/caas-team/sparrow/internal/helper"
	"github.com/caas-team/sparrow/internal/logger"
	"github.com/caas-team/sparrow/pkg/api"
	"github.com/getkin/kin-openapi/openapi3"
	"github.com/prometheus/client_golang/prometheus"
)

var (
	_            Check = (*Health)(nil)
	stateMapping       = map[int]string{
		0: "unhealthy",
		1: "healthy",
	}
)

// Health is a check that measures the availability of an endpoint
type Health struct {
	CheckBase
	route   string
	config  HealthConfig
	metrics healthMetrics
}

// NewHealthCheck creates a new instance of the health check
func NewHealthCheck() Check {
	return &Health{
		CheckBase: CheckBase{
			mu:      sync.Mutex{},
			cResult: nil,
			done:    make(chan bool, 1),
		},
		route: "health",
		config: HealthConfig{
			Retry: DefaultRetry,
		},
		metrics: newHealthMetrics(),
	}
}

// HealthConfig defines the configuration parameters for a health check
type HealthConfig struct {
	Targets  []string           `json:"targets,omitempty" yaml:"targets,omitempty" mapstructure:"targets"`
	Interval time.Duration      `json:"interval" yaml:"interval" mapstructure:"interval"`
	Timeout  time.Duration      `json:"timeout" yaml:"timeout" mapstructure:"timeout"`
	Retry    helper.RetryConfig `json:"retry" yaml:"retry" mapstructure:"retry"`
}

// healthMetrics contains the metric collectors for the Health check
type healthMetrics struct {
	*prometheus.GaugeVec
}

// Run starts the health check
func (h *Health) Run(ctx context.Context) error {
	ctx, cancel := logger.NewContextWithLogger(ctx)
	defer cancel()
	log := logger.FromContext(ctx)
	log.Info("Starting healthcheck", "interval", h.config.Interval.String())

	for {
		select {
		case <-ctx.Done():
			log.Error("Context canceled", "err", ctx.Err())
			return ctx.Err()
		case <-h.done:
			log.Debug("Soft shut down")
			return nil
		case <-time.After(h.config.Interval):
			res := h.check(ctx)
			errval := ""
			r := Result{
				Data:      res,
				Err:       errval,
				Timestamp: time.Now(),
			}

			h.cResult <- r
			log.Debug("Successfully finished health check run")
		}
	}
}

// Startup is called once when the health check is registered
func (h *Health) Startup(ctx context.Context, cResult chan<- Result) error {
	log := logger.FromContext(ctx).WithGroup("health")
	log.Debug("Initializing health check")

	h.cResult = cResult
	return nil
}

// Shutdown is called once when the check is unregistered or sparrow shuts down
func (h *Health) Shutdown(_ context.Context) error {
	h.done <- true
	close(h.done)

	return nil
}

// SetConfig sets the configuration for the health check
func (h *Health) SetConfig(ctx context.Context, config any) error {
	log := logger.FromContext(ctx)

	c, err := helper.Decode[HealthConfig](config)
	if err != nil {
		log.Error("Failed to decode health config", "error", err)
		return ErrInvalidConfig
	}

	h.mu.Lock()
	defer h.mu.Unlock()
	h.config = c

	return nil
}

// Schema provides the schema of the data that will be provided
// by the health check
func (h *Health) Schema() (*openapi3.SchemaRef, error) {
	return OpenapiFromPerfData[map[string]string](map[string]string{})
}

// RegisterHandler dynamically registers a server handler
func (h *Health) RegisterHandler(ctx context.Context, router *api.RoutingTree) {
	log := logger.FromContext(ctx)
	router.Add(http.MethodGet, h.route, func(w http.ResponseWriter, _ *http.Request) {
		_, err := w.Write([]byte("ok"))
		if err != nil {
			log.Error("Could not write response", "error", err)
		}
	})
}

// DeregisterHandler dynamically deletes the server handler
func (h *Health) DeregisterHandler(_ context.Context, router *api.RoutingTree) {
	router.Remove(http.MethodGet, h.route)
}

// NewHealthMetrics initializes metric collectors of the health check
func newHealthMetrics() healthMetrics {
	return healthMetrics{
		GaugeVec: prometheus.NewGaugeVec(
			prometheus.GaugeOpts{
				Name: "sparrow_health_up",
				Help: "Health of targets",
			},
			[]string{
				"target",
			},
		),
	}
}

// GetMetricCollectors returns all metric collectors of check
func (h *Health) GetMetricCollectors() []prometheus.Collector {
	return []prometheus.Collector{
		h.metrics,
	}
}

// check performs a health check using a retry function
// to get the health status for all targets
<<<<<<< HEAD
func (h *Health) check(ctx context.Context) healthData {
	log := logger.FromContext(ctx)
=======
func (h *Health) check(ctx context.Context) map[string]string {
	log := logger.FromContext(ctx).WithGroup("check")
>>>>>>> 2c168e65
	log.Debug("Checking health")
	if len(h.config.Targets) == 0 {
		log.Debug("No targets defined")
		return map[string]string{}
	}
	log.Debug("Getting health status for each target in separate routine", "amount", len(h.config.Targets))

	var wg sync.WaitGroup
	var mu sync.Mutex
	results := map[string]string{}

	client := &http.Client{
		Timeout: h.config.Timeout,
	}
	for _, t := range h.config.Targets {
		target := t
		wg.Add(1)
		l := log.With("target", target)

		getHealthRetry := helper.Retry(func(ctx context.Context) error {
			return getHealth(ctx, client, target)
		}, h.config.Retry)

		go func() {
			defer wg.Done()
			state := 1

			l.Debug("Starting retry routine to get health status")
			if err := getHealthRetry(ctx); err != nil {
				state = 0
				l.Warn(fmt.Sprintf("Health check failed after %d retries", h.config.Retry.Count), "error", err)
			}

			l.Debug("Successfully got health status of target", "status", stateMapping[state])
			mu.Lock()
			defer mu.Unlock()
			results[target] = stateMapping[state]

			h.metrics.WithLabelValues(target).Set(float64(state))
		}()
	}

	log.Debug("Waiting for all routines to finish")
	wg.Wait()

	log.Debug("Successfully got health status from all targets")
	return results
}

// getHealth performs an HTTP get request and returns ok if status code is 200
func getHealth(ctx context.Context, client *http.Client, url string) error {
	log := logger.FromContext(ctx).With("url", url)

	req, err := http.NewRequestWithContext(ctx, http.MethodGet, url, http.NoBody)
	if err != nil {
		log.Error("Error while creating request", "error", err)
		return err
	}

<<<<<<< HEAD
	res, err := client.Do(req) //nolint:bodyclose
=======
	resp, err := client.Do(req) //nolint:bodyclose // Closed in defer below
>>>>>>> 2c168e65
	if err != nil {
		log.Error("Error while requesting health", "error", err)
		return err
	}
	defer func(Body io.ReadCloser) {
<<<<<<< HEAD
		err := Body.Close()
		if err != nil {
			log.Error("Failed to close response body", "error", err.Error())
		}
	}(res.Body)
=======
		_ = Body.Close()
	}(resp.Body)
>>>>>>> 2c168e65

	if resp.StatusCode != http.StatusOK {
		log.Warn("Health request was not ok (HTTP Status 200)", "status", resp.Status)
		return fmt.Errorf("request failed, status is %s", resp.Status)
	}

	return nil
}<|MERGE_RESOLUTION|>--- conflicted
+++ resolved
@@ -188,13 +188,8 @@
 
 // check performs a health check using a retry function
 // to get the health status for all targets
-<<<<<<< HEAD
-func (h *Health) check(ctx context.Context) healthData {
-	log := logger.FromContext(ctx)
-=======
 func (h *Health) check(ctx context.Context) map[string]string {
-	log := logger.FromContext(ctx).WithGroup("check")
->>>>>>> 2c168e65
+	log := logger.FromContext(ctx)
 	log.Debug("Checking health")
 	if len(h.config.Targets) == 0 {
 		log.Debug("No targets defined")
@@ -254,26 +249,17 @@
 		return err
 	}
 
-<<<<<<< HEAD
-	res, err := client.Do(req) //nolint:bodyclose
-=======
 	resp, err := client.Do(req) //nolint:bodyclose // Closed in defer below
->>>>>>> 2c168e65
 	if err != nil {
 		log.Error("Error while requesting health", "error", err)
 		return err
 	}
 	defer func(Body io.ReadCloser) {
-<<<<<<< HEAD
 		err := Body.Close()
 		if err != nil {
 			log.Error("Failed to close response body", "error", err.Error())
 		}
-	}(res.Body)
-=======
-		_ = Body.Close()
 	}(resp.Body)
->>>>>>> 2c168e65
 
 	if resp.StatusCode != http.StatusOK {
 		log.Warn("Health request was not ok (HTTP Status 200)", "status", resp.Status)
