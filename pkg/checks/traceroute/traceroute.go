package traceroute

import (
	"context"
	"errors"
	"fmt"
	"math/rand/v2"
	"net"
	"slices"
	"sync"
	"syscall"
	"time"

	"golang.org/x/sys/unix"

	"github.com/caas-team/sparrow/internal/helper"
	"github.com/caas-team/sparrow/internal/logger"
	"golang.org/x/net/icmp"
	"golang.org/x/net/ipv4"
	"golang.org/x/net/ipv6"
)

<<<<<<< HEAD
var (
	_ checks.Check   = (*Traceroute)(nil)
	_ checks.Runtime = (*Config)(nil)
)

const CheckName = "traceroute"
=======
const (
	// IPv4HeaderSize is the size of an IPv4 header in bytes
	IPv4HeaderSize = 20
	// IPv6HeaderSize is the size of an IPv6 header in bytes
	IPv6HeaderSize = 40
	// mtuSize is the maximum transmission unit size
	mtuSize = 1500
	// basePort is the starting port for the TCP connection
	basePort = 30000
	// portRange is the range of ports to generate a random port from
	portRange = 10000
)
>>>>>>> 73165deb

// randomPort returns a random port in the interval [30_000, 40_000)
func randomPort() int {
	return rand.N(portRange) + basePort // #nosec G404 // math.rand is fine here, we're not doing encryption
}

<<<<<<< HEAD
func NewCheck() checks.Check {
	return &Traceroute{
		Base:       checks.NewBase(CheckName, &Config{}),
		traceroute: newTraceroute,
	}
}

type Traceroute struct {
	checks.Base[*Config]
	traceroute tracerouteFactory
}
=======
func tcpHop(ctx context.Context, addr net.Addr, ttl int, timeout time.Duration) (net.Conn, int, error) {
	for {
		port := randomPort()
		// Dialer with control function to set IP_TTL
		dialer := net.Dialer{
			LocalAddr: &net.TCPAddr{
				Port: port,
			},
			Timeout: timeout,
			Control: func(_, _ string, c syscall.RawConn) error {
				var opErr error
				if err := c.Control(func(fd uintptr) {
					opErr = unix.SetsockoptInt(int(fd), unix.IPPROTO_IP, unix.IP_TTL, ttl)
				}); err != nil {
					return err
				}
				return opErr
			},
		}

		// Attempt to connect to the target host
		conn, err := dialer.DialContext(ctx, "tcp", addr.String())
		if !errors.Is(err, unix.EADDRINUSE) {
			return conn, port, err
		}
	}
}

// readIcmpMessage reads a packet from the provided icmp Connection. If the packet is 'Time Exceeded',
// it reads the address of the router that dropped created the icmp packet. It also reads the source port
// from the payload and finds the source port used by the previous tcp connection. If any error is returned,
// an icmp packet was either not received, or the received packet was not a time exceeded.
func readIcmpMessage(ctx context.Context, icmpListener *icmp.PacketConn, timeout time.Duration) (int, net.Addr, error) {
	log := logger.FromContext(ctx)
	// Expected to fail due to TTL expiry, listen for ICMP response
	if err := icmpListener.SetReadDeadline(time.Now().Add(timeout)); err != nil {
		return 0, nil, fmt.Errorf("failed to set icmp read deadline: %w", err)
	}
	buffer := make([]byte, mtuSize)
	n, routerAddr, err := icmpListener.ReadFrom(buffer)
	if err != nil {
		// This is probably a timeout, so we can return an error
		return 0, nil, fmt.Errorf("failed to read from icmp connection: %w", err)
	}
>>>>>>> 73165deb

	// Parse the ICMP message
	msg, err := icmp.ParseMessage(ipv4.ICMPTypeTimeExceeded.Protocol(), buffer[:n])
	if err != nil {
		return 0, nil, err
	}

	// Extract the TCP segment from the ICMP message
	var tcpSegment []byte
	switch msg.Type {
	case ipv4.ICMPTypeTimeExceeded:
		tcpSegment = msg.Body.(*icmp.TimeExceeded).Data[IPv4HeaderSize:]
	case ipv6.ICMPTypeTimeExceeded:
		tcpSegment = msg.Body.(*icmp.TimeExceeded).Data[IPv6HeaderSize:]
	default:
		log.Debug("message is not 'Time Exceeded'", "type", msg.Type.Protocol())
		return 0, nil, errors.New("message is not 'Time Exceeded'")
	}

	// Extract the source port from the TCP segment
	destPort := int(tcpSegment[0])<<8 + int(tcpSegment[1])

	return destPort, routerAddr, nil
}

<<<<<<< HEAD
// Run runs the check in a loop sending results to the provided channel
func (tr *Traceroute) Run(ctx context.Context, cResult chan checks.ResultDTO) error {
	return tr.StartCheck(ctx, cResult, tr.Config.Interval, func(ctx context.Context) any {
		return tr.check(ctx)
	})
=======
// TraceRoute performs a traceroute to the specified host using TCP and listens for ICMP Time Exceeded messages using ICMP.
func TraceRoute(ctx context.Context, cfg tracerouteConfig) (map[int][]Hop, error) {
	// maps ttl -> attempted hops for that ttl
	hops := make(map[int][]Hop)
	log := logger.FromContext(ctx).With("target", cfg.Dest)

	addr, err := net.ResolveTCPAddr("tcp", fmt.Sprintf("%s:%d", cfg.Dest, cfg.Port))
	if err != nil {
		log.Error("failed to resolve target name", "err", err.Error())
		return nil, err
	}

	// if we don't add the +1, this causes issues, when the user does not want to retry,
	// since the channels size would be zero, blocking all threads from sending
	queueSize := cfg.MaxHops * (1 + cfg.Rc.Count)
	results := make(chan Hop, queueSize)
	var wg sync.WaitGroup

	for ttl := 1; ttl <= cfg.MaxHops; ttl++ {
		wg.Add(1)
		go func(ttl int) {
			defer wg.Done()
			l := log.With("ttl", ttl)
			logctx := logger.IntoContext(ctx, l)
			err := helper.Retry(func(ctx context.Context) error {
				hop, err := traceroute(ctx, addr, ttl, cfg.Timeout)
				if hop != nil {
					results <- *hop
				}
				if err != nil {
					l.Error("traceroute failed", "err", err.Error())
					return err
				}
				if !hop.Reached {
					l.Debug("failed to reach target, retrying")
					return errors.New("failed to reach target")
				}
				return nil
			}, cfg.Rc)(logctx)
			if err != nil {
				l.Debug("traceroute could not reach target")
			}
		}(ttl)
	}

	wg.Wait()
	close(results)

	for r := range results {
		hops[r.Ttl] = append(hops[r.Ttl], r)
	}

	printHops(ctx, hops)

	return hops, nil
}

func ipFromAddr(remoteAddr net.Addr) net.IP {
	switch addr := remoteAddr.(type) {
	case *net.UDPAddr:
		return addr.IP
	case *net.TCPAddr:
		return addr.IP
	case *net.IPAddr:
		return addr.IP
	}
	return nil
>>>>>>> 73165deb
}

// traceroute performs a traceroute to the given address with the specified TTL and timeout.
// It returns a Hop struct containing the latency, TTL, address, and other details of the hop.
func traceroute(ctx context.Context, addr net.Addr, ttl int, timeout time.Duration) (*Hop, error) {
	log := logger.FromContext(ctx)
	canIcmp, icmpListener, err := newIcmpListener()
	if err != nil {
		log.Error("Failed to open ICMP socket", "err", err.Error())
		return nil, err
	}
	defer closeIcmpListener(canIcmp, icmpListener)

<<<<<<< HEAD
	var wg sync.WaitGroup
	cResult := make(chan internalResult, len(tr.Config.Targets))

	for _, t := range tr.Config.Targets {
		wg.Add(1)
		go func(t Target) {
			l := log.With("target", t.Addr)
			defer wg.Done()
			l.Debug("Running traceroute")
			start := time.Now()
			trace, err := tr.traceroute(t.Addr, int(t.Port), int(tr.Config.Timeout/time.Millisecond), tr.Config.Retries, tr.Config.MaxHops)
			duration := time.Since(start)
			if err != nil {
				l.Error("Error running traceroute", "error", err)
			}
=======
	start := time.Now()
	conn, clientPort, err := tcpHop(ctx, addr, ttl, timeout)
	latency := time.Since(start)
	if err == nil {
		return handleTcpSuccess(conn, addr, ttl, latency), nil
	}

	if !canIcmp {
		log.Debug("No permission for icmp socket")
		return &Hop{
			Latency: latency,
			Ttl:     ttl,
			Reached: false,
		}, nil
	}
>>>>>>> 73165deb

	h := handleIcmpResponse(ctx, icmpListener, clientPort, ttl, timeout)
	h.Latency = latency
	return &h, nil
}

func newIcmpListener() (bool, *icmp.PacketConn, error) {
	icmpListener, err := icmp.ListenPacket("ip4:icmp", "0.0.0.0")
	if err != nil {
		if !errors.Is(err, unix.EPERM) {
			return false, nil, err
		}
		return false, nil, nil
	}
	return true, icmpListener, nil
}

func closeIcmpListener(canIcmp bool, icmpListener *icmp.PacketConn) {
	if canIcmp && icmpListener != nil {
		icmpListener.Close() // #nosec G104
	}
}

func newHopAddress(addr net.Addr) HopAddress {
	switch addr := addr.(type) {
	case *net.UDPAddr:
		return HopAddress{
			IP:   addr.IP.String(),
			Port: addr.Port,
		}
	case *net.TCPAddr:
		return HopAddress{
			IP:   addr.IP.String(),
			Port: addr.Port,
		}
	case *net.IPAddr:
		return HopAddress{
			IP: addr.IP.String(),
		}
	default:
		return HopAddress{}
	}
}

func handleTcpSuccess(conn net.Conn, addr net.Addr, ttl int, latency time.Duration) *Hop {
	conn.Close() // #nosec G104

	ipaddr := ipFromAddr(addr)
	names, _ := net.LookupAddr(ipaddr.String()) // we don't care about this lookup failing

	name := ""
	if len(names) >= 1 {
		name = names[0]
	}

	return &Hop{
		Latency: latency,
		Ttl:     ttl,
		Addr:    newHopAddress(addr),
		Name:    name,
		Reached: true,
	}
}

<<<<<<< HEAD
// Schema returns an openapi3.SchemaRef of the result type returned by the check
func (tr *Traceroute) Schema() (*openapi3.SchemaRef, error) {
	return checks.OpenapiFromPerfData(map[string]result{})
}

// GetMetricCollectors allows the check to provide prometheus metric collectors
func (tr *Traceroute) GetMetricCollectors() []prometheus.Collector {
	return []prometheus.Collector{}
=======
// handleIcmpResponse attempts to read a time exceeded packet that matches clientPort until timeout is reached
// if an error occurs while reading from the socket, handleIcmpResponse will silently fail and return a hop with hop.Reached=false
func handleIcmpResponse(ctx context.Context, icmpListener *icmp.PacketConn, clientPort, ttl int, timeout time.Duration) Hop {
	log := logger.FromContext(ctx)
	deadline := time.Now().Add(timeout)

	for time.Now().Unix() < deadline.Unix() {
		log.Debug("Reading ICMP message")
		gotPort, addr, err := readIcmpMessage(ctx, icmpListener, timeout)
		if err != nil {
			log.Debug("Failed to read ICMP message", "err", err.Error())
			continue
		}

		// Check if the destination port matches our dialer's source port
		if gotPort == clientPort {
			ipaddr := ipFromAddr(addr)
			names, _ := net.LookupAddr(ipaddr.String()) // we don't really care if this lookup works, so ignore the error

			name := ""
			if len(names) >= 1 {
				name = names[0]
			}

			return Hop{
				Ttl:  ttl,
				Addr: newHopAddress(addr),
				Name: name,
			}
		}
	}

	log.Debug("Deadline reached")
	return Hop{
		Ttl: ttl,
	}
}

type Hop struct {
	Latency time.Duration `json:"latency" yaml:"latency" mapstructure:"latency"`
	Addr    HopAddress    `json:"addr" yaml:"addr" mapstructure:"addr"`
	Name    string        `json:"name" yaml:"name" mapstructure:"name"`
	Ttl     int           `json:"ttl" yaml:"ttl" mapstructure:"ttl"`
	Reached bool          `json:"reached" yaml:"reached" mapstructure:"reached"`
}

type HopAddress struct {
	IP   string `json:"ip" yaml:"ip" mapstructure:"ip"`
	Port int    `json:"port" yaml:"port" mapstructure:"port"`
}

func (a HopAddress) String() string {
	if a.Port != 0 {
		return fmt.Sprintf("%s:%d", a.IP, a.Port)
	}
	return a.IP
}

func printHops(ctx context.Context, mapHops map[int][]Hop) {
	log := logger.FromContext(ctx)

	keys := []int{}
	for k := range mapHops {
		keys = append(keys, k)
	}
	slices.Sort(keys)

	for _, key := range keys {
		for _, hop := range mapHops[key] {
			out := fmt.Sprintf("%d %s %s %v ", key, hop.Addr.String(), hop.Name, hop.Latency)
			if hop.Reached {
				out += "( Reached )"
			}
			log.Debug(out)
		}
	}
>>>>>>> 73165deb
}<|MERGE_RESOLUTION|>--- conflicted
+++ resolved
@@ -20,14 +20,6 @@
 	"golang.org/x/net/ipv6"
 )
 
-<<<<<<< HEAD
-var (
-	_ checks.Check   = (*Traceroute)(nil)
-	_ checks.Runtime = (*Config)(nil)
-)
-
-const CheckName = "traceroute"
-=======
 const (
 	// IPv4HeaderSize is the size of an IPv4 header in bytes
 	IPv4HeaderSize = 20
@@ -40,26 +32,12 @@
 	// portRange is the range of ports to generate a random port from
 	portRange = 10000
 )
->>>>>>> 73165deb
 
 // randomPort returns a random port in the interval [30_000, 40_000)
 func randomPort() int {
 	return rand.N(portRange) + basePort // #nosec G404 // math.rand is fine here, we're not doing encryption
 }
 
-<<<<<<< HEAD
-func NewCheck() checks.Check {
-	return &Traceroute{
-		Base:       checks.NewBase(CheckName, &Config{}),
-		traceroute: newTraceroute,
-	}
-}
-
-type Traceroute struct {
-	checks.Base[*Config]
-	traceroute tracerouteFactory
-}
-=======
 func tcpHop(ctx context.Context, addr net.Addr, ttl int, timeout time.Duration) (net.Conn, int, error) {
 	for {
 		port := randomPort()
@@ -104,7 +82,6 @@
 		// This is probably a timeout, so we can return an error
 		return 0, nil, fmt.Errorf("failed to read from icmp connection: %w", err)
 	}
->>>>>>> 73165deb
 
 	// Parse the ICMP message
 	msg, err := icmp.ParseMessage(ipv4.ICMPTypeTimeExceeded.Protocol(), buffer[:n])
@@ -130,13 +107,6 @@
 	return destPort, routerAddr, nil
 }
 
-<<<<<<< HEAD
-// Run runs the check in a loop sending results to the provided channel
-func (tr *Traceroute) Run(ctx context.Context, cResult chan checks.ResultDTO) error {
-	return tr.StartCheck(ctx, cResult, tr.Config.Interval, func(ctx context.Context) any {
-		return tr.check(ctx)
-	})
-=======
 // TraceRoute performs a traceroute to the specified host using TCP and listens for ICMP Time Exceeded messages using ICMP.
 func TraceRoute(ctx context.Context, cfg tracerouteConfig) (map[int][]Hop, error) {
 	// maps ttl -> attempted hops for that ttl
@@ -204,7 +174,6 @@
 		return addr.IP
 	}
 	return nil
->>>>>>> 73165deb
 }
 
 // traceroute performs a traceroute to the given address with the specified TTL and timeout.
@@ -218,23 +187,6 @@
 	}
 	defer closeIcmpListener(canIcmp, icmpListener)
 
-<<<<<<< HEAD
-	var wg sync.WaitGroup
-	cResult := make(chan internalResult, len(tr.Config.Targets))
-
-	for _, t := range tr.Config.Targets {
-		wg.Add(1)
-		go func(t Target) {
-			l := log.With("target", t.Addr)
-			defer wg.Done()
-			l.Debug("Running traceroute")
-			start := time.Now()
-			trace, err := tr.traceroute(t.Addr, int(t.Port), int(tr.Config.Timeout/time.Millisecond), tr.Config.Retries, tr.Config.MaxHops)
-			duration := time.Since(start)
-			if err != nil {
-				l.Error("Error running traceroute", "error", err)
-			}
-=======
 	start := time.Now()
 	conn, clientPort, err := tcpHop(ctx, addr, ttl, timeout)
 	latency := time.Since(start)
@@ -250,7 +202,6 @@
 			Reached: false,
 		}, nil
 	}
->>>>>>> 73165deb
 
 	h := handleIcmpResponse(ctx, icmpListener, clientPort, ttl, timeout)
 	h.Latency = latency
@@ -315,16 +266,6 @@
 	}
 }
 
-<<<<<<< HEAD
-// Schema returns an openapi3.SchemaRef of the result type returned by the check
-func (tr *Traceroute) Schema() (*openapi3.SchemaRef, error) {
-	return checks.OpenapiFromPerfData(map[string]result{})
-}
-
-// GetMetricCollectors allows the check to provide prometheus metric collectors
-func (tr *Traceroute) GetMetricCollectors() []prometheus.Collector {
-	return []prometheus.Collector{}
-=======
 // handleIcmpResponse attempts to read a time exceeded packet that matches clientPort until timeout is reached
 // if an error occurs while reading from the socket, handleIcmpResponse will silently fail and return a hop with hop.Reached=false
 func handleIcmpResponse(ctx context.Context, icmpListener *icmp.PacketConn, clientPort, ttl int, timeout time.Duration) Hop {
@@ -401,5 +342,4 @@
 			log.Debug(out)
 		}
 	}
->>>>>>> 73165deb
 }