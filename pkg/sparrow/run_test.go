package sparrow

import (
	"context"
	"errors"
	"reflect"
	"testing"
	"time"

	"github.com/getkin/kin-openapi/openapi3"
	"github.com/stretchr/testify/assert"

	"github.com/caas-team/sparrow/internal/logger"
	"github.com/caas-team/sparrow/pkg/api"
	"github.com/caas-team/sparrow/pkg/checks"
	"github.com/caas-team/sparrow/pkg/config"
	"github.com/caas-team/sparrow/pkg/db"
)

func TestSparrow_ReconcileChecks(t *testing.T) {
	ctx, cancel := logger.NewContextWithLogger(context.Background(), "sparrow-test")
	defer cancel()

	mockCheck := checks.CheckMock{
		RunFunc: func(ctx context.Context) error {
			return nil
		},
		SchemaFunc: func() (*openapi3.SchemaRef, error) {
			return nil, nil
		},
		SetConfigFunc: func(ctx context.Context, config any) error {
			return nil
		},
		ShutdownFunc: func(ctx context.Context) error {
			return nil
		},
		StartupFunc: func(ctx context.Context, cResult chan<- checks.Result) error {
			return nil
		},
		RegisterHandlerFunc:   func(ctx context.Context, router *api.RoutingTree) {},
		DeregisterHandlerFunc: func(ctx context.Context, router *api.RoutingTree) {},
	}

	checks.RegisteredChecks = map[string]func() checks.Check{
		"alpha": func() checks.Check { return &mockCheck },
		"beta":  func() checks.Check { return &mockCheck },
		"gamma": func() checks.Check { return &mockCheck },
	}

	type fields struct {
		checks      map[string]checks.Check
		resultFanIn map[string]chan checks.Result

		cResult    chan checks.ResultDTO
		loader     config.Loader
		cfg        *config.Config
		cCfgChecks chan map[string]any
		db         db.DB
	}

	tests := []struct {
		name            string
		fields          fields
		newChecksConfig map[string]any
	}{
		{
			name: "no checks registered yet but register one",
			fields: fields{
				checks:      map[string]checks.Check{},
				cfg:         &config.Config{},
				cCfgChecks:  make(chan map[string]any),
				resultFanIn: make(map[string]chan checks.Result),
			},
			newChecksConfig: map[string]any{
				"alpha": "I like sparrows",
			},
		},
		{
			name: "on checks registered and register another",
			fields: fields{
				checks: map[string]checks.Check{
					"alpha": checks.RegisteredChecks["alpha"](),
				},
				cfg:         &config.Config{},
				cCfgChecks:  make(chan map[string]any),
				resultFanIn: make(map[string]chan checks.Result),
			},
			newChecksConfig: map[string]any{
				"alpha": "I like sparrows",
				"beta":  "I like them more",
			},
		},
		{
			name: "on checks registered but unregister all",
			fields: fields{
				checks: map[string]checks.Check{
					"alpha": checks.RegisteredChecks["alpha"](),
				},
				cfg:         &config.Config{},
				cCfgChecks:  make(chan map[string]any),
				resultFanIn: make(map[string]chan checks.Result),
			},
			newChecksConfig: map[string]any{},
		},
		{
			name: "two checks registered, register another and unregister one",
			fields: fields{
				checks: map[string]checks.Check{
					"alpha": checks.RegisteredChecks["alpha"](),
					"gamma": checks.RegisteredChecks["alpha"](),
				},
				cfg:         &config.Config{},
				cCfgChecks:  make(chan map[string]any),
				resultFanIn: make(map[string]chan checks.Result),
			},
			newChecksConfig: map[string]any{
				"alpha": "I like sparrows",
				"beta":  "I like them more",
			},
		},
	}
	for _, tt := range tests {
		t.Run(tt.name, func(t *testing.T) {
			s := &Sparrow{
				checks:      tt.fields.checks,
				resultFanIn: tt.fields.resultFanIn,
				cResult:     tt.fields.cResult,
				loader:      tt.fields.loader,
				cfg:         tt.fields.cfg,
				cCfgChecks:  tt.fields.cCfgChecks,
				db:          tt.fields.db,
			}

			// Send new config to channel
			s.cfg.Checks = tt.newChecksConfig

			s.ReconcileChecks(ctx)

			for newChecksConfigName := range tt.newChecksConfig {
				check := checks.RegisteredChecks[newChecksConfigName]()
				assert.Equal(t, check, s.checks[newChecksConfigName])
			}
		})
	}
}

func Test_fanInResults(t *testing.T) {
	checkChan := make(chan checks.Result)
	cResult := make(chan checks.ResultDTO)
	name := "check"
	go fanInResults(checkChan, cResult, name)

	result := checks.Result{
		Timestamp: time.Time{},
		Err:       "",
		Data:      0,
	}

	checkChan <- result
	output := <-cResult

	want := checks.ResultDTO{
		Name:   name,
		Result: &result,
	}

	if !reflect.DeepEqual(output, want) {
		t.Errorf("fanInResults() = %v, want %v", output, want)
	}

	close(checkChan)
}

func TestSparrow_Run(t *testing.T) {
	c := &config.Config{
<<<<<<< HEAD
		Api: config.ApiConfig{Port: ":9090"},
		Loader: config.LoaderConfig{
			Type: "http",
		},
=======
		Api: config.ApiConfig{ListeningAddress: ":9090"},
>>>>>>> 339da0ca
	}

	s := New(c)

	ctx, cancel := context.WithTimeout(context.Background(), time.Second)
	defer cancel()
	if err := s.Run(ctx); err != nil && !errors.Is(err, context.DeadlineExceeded) {
		t.Errorf("Sparrow.Run() error = %v", err)
	}
}<|MERGE_RESOLUTION|>--- conflicted
+++ resolved
@@ -173,14 +173,10 @@
 
 func TestSparrow_Run(t *testing.T) {
 	c := &config.Config{
-<<<<<<< HEAD
-		Api: config.ApiConfig{Port: ":9090"},
+		Api: config.ApiConfig{ListeningAddress: ":9090"},
 		Loader: config.LoaderConfig{
 			Type: "http",
 		},
-=======
-		Api: config.ApiConfig{ListeningAddress: ":9090"},
->>>>>>> 339da0ca
 	}
 
 	s := New(c)
