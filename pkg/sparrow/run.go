// sparrow
// (C) 2023, Deutsche Telekom IT GmbH
//
// Deutsche Telekom IT GmbH and all other contributors /
// copyright owners license this file to you under the Apache
// License, Version 2.0 (the "License"); you may not use this
// file except in compliance with the License.
// You may obtain a copy of the License at
//
// http://www.apache.org/licenses/LICENSE-2.0
//
// Unless required by applicable law or agreed to in writing,
// software distributed under the License is distributed on an
// "AS IS" BASIS, WITHOUT WARRANTIES OR CONDITIONS OF ANY
// KIND, either express or implied.  See the License for the
// specific language governing permissions and limitations
// under the License.

package sparrow

import (
	"context"

	"github.com/caas-team/sparrow/internal/logger"
	"github.com/caas-team/sparrow/pkg/api"
	"github.com/caas-team/sparrow/pkg/checks"
	"github.com/caas-team/sparrow/pkg/config"
	"github.com/caas-team/sparrow/pkg/db"
	"github.com/go-chi/chi/v5"
)

type Sparrow struct {
	// TODO refactor this struct to be less convoluted
	// split up responsibilities more clearly
	db     db.DB
	checks map[string]checks.Check

	resultFanIn map[string]chan checks.Result
	cResult     chan checks.ResultDTO

	cfg        *config.Config
	loader     config.Loader
	cCfgChecks chan map[string]any

	routingTree *api.RoutingTree
	router      chi.Router
}

// New creates a new sparrow from a given configfile
func New(cfg *config.Config) *Sparrow {
	// TODO read this from config file
	sparrow := &Sparrow{
		router:      chi.NewRouter(),
		routingTree: api.NewRoutingTree(),
		checks:      make(map[string]checks.Check),
		cResult:     make(chan checks.ResultDTO, 1),
		resultFanIn: make(map[string]chan checks.Result),
		cfg:         cfg,
		cCfgChecks:  make(chan map[string]any, 1),
		db:          db.NewInMemory(),
	}

	sparrow.loader = config.NewLoader(cfg, sparrow.cCfgChecks)
	sparrow.db = db.NewInMemory()
	return sparrow
}

// Run starts the sparrow
func (s *Sparrow) Run(ctx context.Context) error {
	ctx, cancel := logger.NewContextWithLogger(ctx, "sparrow")
	defer cancel()
	// TODO Setup before checks run
	// setup http server

	// Start the runtime configuration loader
	go s.loader.Run(ctx)
	go func() {
		err := s.api(ctx)
		if err != nil {
			panic(err)
			// TODO: discuss what should happen - probably panic?
		}
	}()

	for {
		select {
		case <-ctx.Done():
			if err := ctx.Err(); err != nil {
				return err
			}
			return nil
		case result := <-s.cResult:
			go s.db.Save(result)
		case configChecks := <-s.cCfgChecks:
			// Config got updated
			// Set checks
			s.cfg.Checks = configChecks
			s.ReconcileChecks(ctx)
		}
	}
}

// ReconcileChecks registers new Checks, unregisters removed Checks & resets the Configs of Checks
func (s *Sparrow) ReconcileChecks(ctx context.Context) {
	for name, checkCfg := range s.cfg.Checks {
		name := name
		log := logger.FromContext(ctx).With("name", name)
		if existingCheck, ok := s.checks[name]; ok {
			// Check already registered, reset config
			err := existingCheck.SetConfig(ctx, checkCfg)
			if err != nil {
				log.ErrorContext(ctx, "Failed to reset config for check, check will run with last applies config", "error", err)
			}
			continue
		}
		// Check is a new Check and needs to be registered
		getRegisteredCheck := checks.RegisteredChecks[name]
		if getRegisteredCheck == nil {
			log.WarnContext(ctx, "Check is not registered")
			continue
		}
		check := getRegisteredCheck()
		s.checks[name] = check

<<<<<<< HEAD
		// Create a fan in a channel for the check
		checkChan := make(chan checks.Result)
=======
		// Create a fan in channel for the check
		checkChan := make(chan checks.Result, 1)
>>>>>>> faab23e9
		s.resultFanIn[name] = checkChan

		err := check.SetConfig(ctx, checkCfg)
		if err != nil {
			log.ErrorContext(ctx, "Failed to set config for check", "name", name, "error", err)
		}
		go fanInResults(checkChan, s.cResult, name)
		err = check.Startup(ctx, checkChan)
		if err != nil {
			log.ErrorContext(ctx, "Failed to startup check", "name", name, "error", err)
			close(checkChan)
			// TODO discuss whether this should return an error instead?
			continue
		}
		check.RegisterHandler(ctx, s.routingTree)
		go func() {
			err := check.Run(ctx)
			if err != nil {
				log.ErrorContext(ctx, "Failed to run check", "name", name, "error", err)
				// TODO: anything else to do here?
			}
		}()
	}

	for existingCheckName, existingCheck := range s.checks {
		// Check has been removed from config; shutdown and remove
		log := logger.FromContext(ctx).With("checkName", existingCheckName)
		if _, ok := s.cfg.Checks[existingCheckName]; ok {
			continue
		}

		existingCheck.DeregisterHandler(ctx, s.routingTree)
		err := existingCheck.Shutdown(ctx)
		if err != nil {
			log.ErrorContext(ctx, "Failed to shutdown check", "error", err)
			// TODO: discuss what should happen
		}
		if c, ok := s.resultFanIn[existingCheckName]; ok {
			// close fan in the channel if it exists
			close(c)
			delete(s.resultFanIn, existingCheckName)
		}

		delete(s.checks, existingCheckName)
	}
}

// This is a fan in for the checks.
//
// It allows augmenting the results with the check name which is needed by the db
// without putting the responsibility of providing the name on every iteration on the check
func fanInResults(checkChan chan checks.Result, cResult chan checks.ResultDTO, name string) {
	for i := range checkChan {
		cResult <- checks.ResultDTO{
			Name:   name,
			Result: &i,
		}
	}
}<|MERGE_RESOLUTION|>--- conflicted
+++ resolved
@@ -20,6 +20,7 @@
 
 import (
 	"context"
+	"fmt"
 
 	"github.com/caas-team/sparrow/internal/logger"
 	"github.com/caas-team/sparrow/pkg/api"
@@ -32,7 +33,8 @@
 type Sparrow struct {
 	// TODO refactor this struct to be less convoluted
 	// split up responsibilities more clearly
-	db     db.DB
+	db db.DB
+	// the existing checks
 	checks map[string]checks.Check
 
 	resultFanIn map[string]chan checks.Result
@@ -48,7 +50,6 @@
 
 // New creates a new sparrow from a given configfile
 func New(cfg *config.Config) *Sparrow {
-	// TODO read this from config file
 	sparrow := &Sparrow{
 		router:      chi.NewRouter(),
 		routingTree: api.NewRoutingTree(),
@@ -69,16 +70,13 @@
 func (s *Sparrow) Run(ctx context.Context) error {
 	ctx, cancel := logger.NewContextWithLogger(ctx, "sparrow")
 	defer cancel()
-	// TODO Setup before checks run
-	// setup http server
 
 	// Start the runtime configuration loader
 	go s.loader.Run(ctx)
 	go func() {
 		err := s.api(ctx)
 		if err != nil {
-			panic(err)
-			// TODO: discuss what should happen - probably panic?
+			panic(fmt.Sprintf("Failed to start api: %v", err))
 		}
 	}()
 
@@ -100,7 +98,8 @@
 	}
 }
 
-// ReconcileChecks registers new Checks, unregisters removed Checks & resets the Configs of Checks
+// ReconcileChecks registers new Checks, unregisters removed Checks,
+// resets the Configs of Checks and starts running the checks
 func (s *Sparrow) ReconcileChecks(ctx context.Context) {
 	for name, checkCfg := range s.cfg.Checks {
 		name := name
@@ -122,13 +121,8 @@
 		check := getRegisteredCheck()
 		s.checks[name] = check
 
-<<<<<<< HEAD
 		// Create a fan in a channel for the check
-		checkChan := make(chan checks.Result)
-=======
-		// Create a fan in channel for the check
 		checkChan := make(chan checks.Result, 1)
->>>>>>> faab23e9
 		s.resultFanIn[name] = checkChan
 
 		err := check.SetConfig(ctx, checkCfg)
@@ -140,7 +134,6 @@
 		if err != nil {
 			log.ErrorContext(ctx, "Failed to startup check", "name", name, "error", err)
 			close(checkChan)
-			// TODO discuss whether this should return an error instead?
 			continue
 		}
 		check.RegisterHandler(ctx, s.routingTree)
@@ -148,23 +141,21 @@
 			err := check.Run(ctx)
 			if err != nil {
 				log.ErrorContext(ctx, "Failed to run check", "name", name, "error", err)
-				// TODO: anything else to do here?
 			}
 		}()
 	}
 
 	for existingCheckName, existingCheck := range s.checks {
-		// Check has been removed from config; shutdown and remove
 		log := logger.FromContext(ctx).With("checkName", existingCheckName)
 		if _, ok := s.cfg.Checks[existingCheckName]; ok {
 			continue
 		}
 
+		// Check has been removed from config; shutdown and remove
 		existingCheck.DeregisterHandler(ctx, s.routingTree)
 		err := existingCheck.Shutdown(ctx)
 		if err != nil {
 			log.ErrorContext(ctx, "Failed to shutdown check", "error", err)
-			// TODO: discuss what should happen
 		}
 		if c, ok := s.resultFanIn[existingCheckName]; ok {
 			// close fan in the channel if it exists
