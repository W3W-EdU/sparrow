# Sparrow - Infrastructure Monitoring<!-- omit from toc -->

<p align="center">
    <a href="/../../commits/" title="Last Commit"><img src="https://img.shields.io/github/last-commit/caas-team/sparrow?style=flat"></a>
    <a href="/../../issues" title="Open Issues"><img src="https://img.shields.io/github/issues/caas-team/sparrow?style=flat"></a>
    <a href="./LICENSE" title="License"><img src="https://img.shields.io/badge/License-Apache%202.0-green.svg?style=flat"></a>
</p>

- [About this component](#about-this-component)
- [Installation](#installation)
  - [Binary](#binary)
  - [Container Image](#container-image)
  - [Helm](#helm)
- [Usage](#usage)
  - [Image](#image)
- [Configuration](#configuration)
<<<<<<< HEAD
    - [Startup](#startup)
        - [Loader](#loader)
    - [Runtime](#runtime)
    - [TargetManager](#target-manager)
    - [Check: Health](#check-health)
=======
  - [Startup](#startup)
    - [Loader](#loader)
  - [Runtime](#runtime)
  - [Target Manager](#target-manager)
  - [Check: Health](#check-health)
>>>>>>> ab56ca0b
    - [Health Metrics](#health-metrics)
    - [Check: Latency](#check-latency)
        - [Latency Metrics](#latency-metrics)
- [API](#api)
- [Metrics](#metrics)
- [Code of Conduct](#code-of-conduct)
- [Working Language](#working-language)
- [Support and Feedback](#support-and-feedback)
- [How to Contribute](#how-to-contribute)
- [Licensing](#licensing)

The `sparrow` is an infrastructure monitoring tool. The binary includes several checks (e.g. health check) that will be
executed periodically.

## About this component

The `sparrow` performs several checks to monitor the health of the infrastructure and network from its point of view.
The following checks are available:

1. Health check - `health`: The `sparrow` is able to perform an HTTP-based (HTTP/1.1) health check to the provided
   endpoints.
   The `sparrow` will expose its own health check endpoint as well.

2. Latency check - `latency`: The `sparrow` is able to communicate with other `sparrow` instances to calculate the time
   a request takes to the target and back. The check is http (HTTP/1.1) based as well.

## Installation

The `sparrow` is provided as a small binary & a container image.

Please see the [release notes](https://github.com/caas-team/sparrow/releases) for to get the latest version.

### Binary

The binary is available for several distributions. Currently, the binary needs to be installed from a provided bundle or
source.

```sh
curl https://github.com/caas-team/sparrow/releases/download/v${RELEASE_VERSION}/sparrow_${RELEASE_VERSION}_linux_amd64.tar.gz -Lo sparrow.tar.gz
curl https://github.com/caas-team/sparrow/releases/download/v${RELEASE_VERSION}/sparrow_${RELEASE_VERSION}_checksums.txt -Lo checksums.txt
```

For example release `v0.0.1`:

```sh
curl https://github.com/caas-team/sparrow/releases/download/v0.0.1/sparrow_0.0.1_linux_amd64.tar.gz -Lo sparrow.tar.gz
curl https://github.com/caas-team/sparrow/releases/download/v0.0.1/sparrow_0.0.1_checksums.txt -Lo checksums.txt
```

Extract the binary:

```sh
tar -xf sparrow.tar.gz
```

### Container Image

The [sparrow container images](https://github.com/caas-team/sparrow/pkgs/container/sparrow) for
dedicated [release](https://github.com/caas-team/sparrow/releases) can be found in the GitHub registry.

### Helm

Sparrow can be installed via Helm Chart. The chart is provided in the GitHub registry:

```sh
helm -n sparrow upgrade -i sparrow oci://ghcr.io/caas-team/charts/sparrow --version 1.0.0 --create-namespace
```

The default settings are fine for a local running configuration. With the default Helm values, the sparrow loader uses a
runtime configuration that is provided in a ConfigMap. The ConfigMap can be set by defining the `runtimeConfig` section.

To be able to load the configuration during the runtime dynamically, the sparrow loader needs to be set to type `http`.

Use the following configuration values to use a runtime configuration by the `http` loader:

```yaml
startupConfig:
  loaderType: http
  loaderHttpUrl: https://url-to-runtime-config.de/api/config%2Eyaml

runtimeConfig: { }
```

For all available value options see [Chart README](./chart/README.md).

Additionally check out the sparrow [configuration](#configuration) variants.

## Usage

Use `sparrow run` to execute the instance using the binary. A `sparrowName` (a valid DNS name) is required to be passed,
else
the sparrow will not start:

```sh
sparrow run --sparrowName sparrow.telekom.de
```

### Image

Run a `sparrow` container by using e.g. `docker run ghcr.io/caas-team/sparrow`.

Pass the available configuration arguments to the container e.g. `docker run ghcr.io/caas-team/sparrow --help`.

Start the instance using a mounted startup configuration file
e.g. `docker run -v /config:/config  ghcr.io/caas-team/sparrow --config /config/config.yaml`.

## Configuration

The configuration is divided into two parts. The startup configuration and the runtime configuration. The startup
configuration is a technical configuration to configure the `sparrow` instance itself. The runtime configuration will be
loaded by the `loader` from a remote endpoint. This configuration consists of the checks' configuration.

### Startup

The available configuration options can be found in the [CLI flag documentation](docs/sparrow.md).

The `sparrow` is able to get the startup configuration from different sources as follows.

Priority of configuration (high to low):

1. CLI flags
2. Environment variables
3. Defined configuration file
4. Default configuration file

#### Loader

The loader component of the `sparrow` will load the [Runtime](#runtime) configuration dynamically.

The loader can be selected by specifying the `loaderType` configuration parameter.

The default loader is an `http` loader that is able to get the runtime configuration from a remote endpoint.

Available loader:

- `http`: The default. Loads configuration from a remote endpoint. Token authentication is available. Additional
  configuration parameters have the prefix `loaderHttp`.
- `file` (experimental): Loads configuration once from a local file. Additional configuration parameters have the
  prefix `loaderFile`. This is just for development purposes.

### Runtime

In addition to the technical startup configuration, the `sparrow` checks' configuration can be dynamically loaded from an HTTP endpoint during runtime. The `loader` is capable of dynamically loading and configuring checks. You can enable, disable, and configure checks as needed.

For detailed information on available loader configuration options, please refer to [this documentation](docs/sparrow_run.md).

Example format of a runtime configuration:

```YAML
apiVersion: 0.0.1
kind: Config
checks:
  health:
    targets: []
```

### Target Manager

The `sparrow` is able to manage the targets for the checks and register the `sparrow` as target on a (remote) backend.
This is done via a `TargetManager` interface, which can be configured on startup. The available configuration options
are listed below and can be set in a startup YAML configuration file (per default `tmconfig.yaml` in the current
directory).

<<<<<<< HEAD
| Type                                 | Description                                                               | Default              |
|--------------------------------------|---------------------------------------------------------------------------|----------------------|
| `targetManager.checkInterval`        | The interval to check for new targets.                                    | `300s`               |
| `targetManager.unhealthyThreshold`   | The threshold to mark a target as unhealthy and remove it from the state. | `600s`               |
| `targetManager.registrationInterval` | The interval to register the current sparrow at the targets backend.      | `300s`               |
| `targetManager.gitlab.token`         | The token to authenticate against the gitlab instance.                    | `""`                 |
| `targetManager.gitlab.baseUrl`       | The base URL of the gitlab instance.                                      | `https://gitlab.com` |
| `targetManager.gitlab.projectId`     | The project ID of the gitlab project to use as a remote state backend.    | `""`                 |
=======
| Type                                 | Description                                                                          | Default              |
| ------------------------------------ | ------------------------------------------------------------------------------------ | -------------------- |
| `targetManager.checkInterval`        | The interval in seconds to check for new targets.                                    | `300s`               |
| `targetManager.unhealthyThreshold`   | The threshold in seconds to mark a target as unhealthy and remove it from the state. | `600s`               |
| `targetManager.registrationInterval` | The interval in seconds to register the current sparrow at the targets backend.      | `300s`               |
| `targetManager.gitlab.token`         | The token to authenticate against the gitlab instance.                               | `""`                 |
| `targetManager.gitlab.baseUrl`       | The base URL of the gitlab instance.                                                 | `https://gitlab.com` |
| `targetManager.gitlab.projectId`     | The project ID of the gitlab project to use as a remote state backend.               | `""`                 |
>>>>>>> ab56ca0b

Currently, only one target manager exists: the Gitlab target manager. It uses a gitlab project as the remote state
backend. The various `sparrow` instances will
register themselves as targets in the project. The `sparrow` instances will also check the project for new targets and
add them to the local state. The registration is done by committing a "state" file in the main branch of the repository,
which is named after the DNS name of the `sparrow`. The state file contains the following information:

```json
{
  "url": "https://<SPARROW_DNS_NAME>",
  "lastSeen": "2021-09-30T12:00:00Z"
}
```

### Check: Health

Available configuration options:

- `checks.health.targets` (list of strings): List of targets to send health probe. Needs to be a valid url. Can be
  another `sparrow` instance. Automatically used when target manager is activated otherwise use the health endpoint of the remote sparrow, e.g. `https://sparrow-dns.telekom.de/checks/health`.

Example configuration:

```YAML
checks:
  health:
    targets:
      - "https://gitlab.devops.telekom.de"
```

#### Health Metrics

- `sparrow_health_up`
  - Type: Gauge
  - Description: Health of targets
  - Labelled with `target`

### Check: Latency

Available configuration options:

- `checks`
  - `latency`
    - `interval` (integer): Interval in seconds to perform the latency check.
    - `timeout` (integer): Timeout in seconds for the latency check.
    - `retry`
      - `count` (integer): Number of retries for the latency check.
      - `delay` (integer): Delay in seconds between retries for the latency check.
    - `targets` (list of strings): List of targets to send latency probe. Needs to be a valid url. Can be
      another `sparrow` instance. Automatically used when the target manager is enabled otherwise
      use latency endpoint, e.g. `https://sparrow-dns.telekom.de/checks/latency`.
    - `latencyEndpoint` (boolean): Needs to be activated when the `sparrow` should expose its own latency endpoint.
      Mandatory if another `sparrow` instance wants to perform a latency check.
      Example configuration:

```yaml
checks:
  latency:
    interval: 1
    timeout: 3
    retry:
      count: 3
      delay: 1
    targets:
      - https://example.com/
      - https://google.com/
```

#### Latency Metrics

- `sparrow_latency_duration_seconds`
  - Type: Gauge
  - Description: Latency with status information of targets
  - Labelled with `target` and `status`

- `sparrow_latency_count`
  - Type: Counter
  - Description: Count of latency checks done
  - Labelled with `target`

- `sparrow_latency_duration`
  - Type: Histogram
  - Description: Latency of targets in seconds
  - Labelled with `target`

## API

The `sparrow` exposes an API that does provide access to the check results. Each check will register its own endpoint
at `/v1/metrics/{check-name}`. The API definition will be exposed at `/openapi`

## Metrics

The `sparrow` is providing a `/metrics` endpoint to expose application metrics. Besides metrics about runtime
information the sparrow is also provided `Check` specific metrics. See the Checks section for more information.

## Code of Conduct

This project has adopted the [Contributor Covenant](https://www.contributor-covenant.org/) in version 2.1 as our code of
conduct. Please see the details in our [CODE_OF_CONDUCT.md](CODE_OF_CONDUCT.md). All contributors must abide by the code
of conduct.

## Working Language

We decided to apply *English* as the primary project language.

Consequently, all content will be made available primarily in English.
We also ask all interested people to use English as the preferred language to create issues,
in their code (comments, documentation, etc.) and when you send requests to us.
The application itself and all end-user facing content will be made available in other languages as needed.

## Support and Feedback

The following channels are available for discussions, feedback, and support requests:

| Type       | Channel                                                                                                                                                |
| ---------- | ------------------------------------------------------------------------------------------------------------------------------------------------------ |
| **Issues** | <a href="/../../issues/new/choose" title="General Discussion"><img src="https://img.shields.io/github/issues/caas-team/sparrow?style=flat-square"></a> |

## How to Contribute

Contribution and feedback is encouraged and always welcome. For more information about how to contribute, the project
structure, as well as additional contribution information, see our [Contribution Guidelines](./CONTRIBUTING.md). By
participating in this project, you agree to abide by its [Code of Conduct](./CODE_OF_CONDUCT.md) at all times.

## Licensing

Copyright (c) 2023 Deutsche Telekom IT GmbH.

Licensed under the **Apache License, Version 2.0** (the "License"); you may not use this file except in compliance with
the License.

You may obtain a copy of the License at <https://www.apache.org/licenses/LICENSE-2.0>.

Unless required by applicable law or agreed to in writing, software distributed under the License is distributed on an "
AS IS" BASIS, WITHOUT WARRANTIES OR CONDITIONS OF ANY KIND, either express or implied. See the [LICENSE](./LICENSE) for
the specific language governing permissions and limitations under the License.<|MERGE_RESOLUTION|>--- conflicted
+++ resolved
@@ -14,22 +14,14 @@
 - [Usage](#usage)
   - [Image](#image)
 - [Configuration](#configuration)
-<<<<<<< HEAD
-    - [Startup](#startup)
-        - [Loader](#loader)
-    - [Runtime](#runtime)
-    - [TargetManager](#target-manager)
-    - [Check: Health](#check-health)
-=======
   - [Startup](#startup)
     - [Loader](#loader)
   - [Runtime](#runtime)
   - [Target Manager](#target-manager)
   - [Check: Health](#check-health)
->>>>>>> ab56ca0b
     - [Health Metrics](#health-metrics)
-    - [Check: Latency](#check-latency)
-        - [Latency Metrics](#latency-metrics)
+  - [Check: Latency](#check-latency)
+    - [Latency Metrics](#latency-metrics)
 - [API](#api)
 - [Metrics](#metrics)
 - [Code of Conduct](#code-of-conduct)
@@ -116,8 +108,7 @@
 
 ## Usage
 
-Use `sparrow run` to execute the instance using the binary. A `sparrowName` (a valid DNS name) is required to be passed,
-else
+Use `sparrow run` to execute the instance using the binary. A `sparrowName` (a valid DNS name) is required to be passed, else
 the sparrow will not start:
 
 ```sh
@@ -190,16 +181,6 @@
 are listed below and can be set in a startup YAML configuration file (per default `tmconfig.yaml` in the current
 directory).
 
-<<<<<<< HEAD
-| Type                                 | Description                                                               | Default              |
-|--------------------------------------|---------------------------------------------------------------------------|----------------------|
-| `targetManager.checkInterval`        | The interval to check for new targets.                                    | `300s`               |
-| `targetManager.unhealthyThreshold`   | The threshold to mark a target as unhealthy and remove it from the state. | `600s`               |
-| `targetManager.registrationInterval` | The interval to register the current sparrow at the targets backend.      | `300s`               |
-| `targetManager.gitlab.token`         | The token to authenticate against the gitlab instance.                    | `""`                 |
-| `targetManager.gitlab.baseUrl`       | The base URL of the gitlab instance.                                      | `https://gitlab.com` |
-| `targetManager.gitlab.projectId`     | The project ID of the gitlab project to use as a remote state backend.    | `""`                 |
-=======
 | Type                                 | Description                                                                          | Default              |
 | ------------------------------------ | ------------------------------------------------------------------------------------ | -------------------- |
 | `targetManager.checkInterval`        | The interval in seconds to check for new targets.                                    | `300s`               |
@@ -208,7 +189,6 @@
 | `targetManager.gitlab.token`         | The token to authenticate against the gitlab instance.                               | `""`                 |
 | `targetManager.gitlab.baseUrl`       | The base URL of the gitlab instance.                                                 | `https://gitlab.com` |
 | `targetManager.gitlab.projectId`     | The project ID of the gitlab project to use as a remote state backend.               | `""`                 |
->>>>>>> ab56ca0b
 
 Currently, only one target manager exists: the Gitlab target manager. It uses a gitlab project as the remote state
 backend. The various `sparrow` instances will
