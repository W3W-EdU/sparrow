# Sparrow - Infrastructure Monitoring<!-- omit from toc -->

<p align="center">
    <a href="/../../commits/" title="Last Commit"><img src="https://img.shields.io/github/last-commit/caas-team/sparrow?style=flat"></a>
    <a href="/../../issues" title="Open Issues"><img src="https://img.shields.io/github/issues/caas-team/sparrow?style=flat"></a>
    <a href="./LICENSE" title="License"><img src="https://img.shields.io/badge/License-Apache%202.0-green.svg?style=flat"></a>
</p>

- [About this component](#about-this-component)
- [Installation](#installation)
    - [Binary](#binary)
    - [Container Image](#container-image)
    - [Helm](#helm)
- [Usage](#usage)
    - [Image](#image)
- [Configuration](#configuration)
    - [Startup](#startup)
        - [Loader](#loader)
    - [Runtime](#runtime)
    - [Target Manager](#target-manager)
    - [Check: Health](#check-health)
        - [Health Metrics](#health-metrics)
    - [Check: Latency](#check-latency)
        - [Latency Metrics](#latency-metrics)
- [API](#api)
- [Metrics](#metrics)
- [Code of Conduct](#code-of-conduct)
- [Working Language](#working-language)
- [Support and Feedback](#support-and-feedback)
- [How to Contribute](#how-to-contribute)
- [Licensing](#licensing)

The `sparrow` is an infrastructure monitoring tool. The binary includes several checks (e.g. health check) that will be
executed periodically.

## About this component

The `sparrow` performs several checks to monitor the health of the infrastructure and network from its point of view.
The following checks are available:

1. Health check - `health`: The `sparrow` is able to perform an HTTP-based (HTTP/1.1) health check to the provided
   endpoints.
   The `sparrow` will expose its own health check endpoint as well.

2. Latency check - `latency`: The `sparrow` is able to communicate with other `sparrow` instances to calculate the time
   a request takes to the target and back. The check is http (HTTP/1.1) based as well.

## Installation

The `sparrow` is provided as a small binary & a container image.

Please see the [release notes](https://github.com/caas-team/sparrow/releases) for to get the latest version.

### Binary

The binary is available for several distributions. Currently, the binary needs to be installed from a provided bundle or
source.

```sh
curl https://github.com/caas-team/sparrow/releases/download/v${RELEASE_VERSION}/sparrow_${RELEASE_VERSION}_linux_amd64.tar.gz -Lo sparrow.tar.gz
curl https://github.com/caas-team/sparrow/releases/download/v${RELEASE_VERSION}/sparrow_${RELEASE_VERSION}_checksums.txt -Lo checksums.txt
```

For example release `v0.0.1`:

```sh
curl https://github.com/caas-team/sparrow/releases/download/v0.0.1/sparrow_0.0.1_linux_amd64.tar.gz -Lo sparrow.tar.gz
curl https://github.com/caas-team/sparrow/releases/download/v0.0.1/sparrow_0.0.1_checksums.txt -Lo checksums.txt
```

Extract the binary:

```sh
tar -xf sparrow.tar.gz
```

### Container Image

The [sparrow container images](https://github.com/caas-team/sparrow/pkgs/container/sparrow) for
dedicated [release](https://github.com/caas-team/sparrow/releases) can be found in the GitHub registry.

### Helm

Sparrow can be installed via Helm Chart. The chart is provided in the GitHub registry:

```sh
helm -n sparrow upgrade -i sparrow oci://ghcr.io/caas-team/charts/sparrow --version 1.0.0 --create-namespace
```

The default settings are fine for a local running configuration. With the default Helm values, the sparrow loader uses a
runtime configuration that is provided in a ConfigMap. The ConfigMap can be set by defining the `runtimeConfig` section.

To be able to load the configuration during the runtime dynamically, the sparrow loader needs to be set to type `http`.

Use the following configuration values to use a runtime configuration by the `http` loader:

```yaml
startupConfig:
  loaderType: http
  loaderHttpUrl: https://url-to-runtime-config.de/api/config%2Eyaml

runtimeConfig: { }
```

For all available value options see [Chart README](./chart/README.md).

Additionally check out the sparrow [configuration](#configuration) variants.

## Usage

Use `sparrow run` to execute the instance using the binary. A `sparrowName` (a valid DNS name) is required to be passed,
else
the sparrow will not start:

```sh
sparrow run --sparrowName sparrow.telekom.de
```

### Image

Run a `sparrow` container by using e.g. `docker run ghcr.io/caas-team/sparrow`.

Pass the available configuration arguments to the container e.g. `docker run ghcr.io/caas-team/sparrow --help`.

Start the instance using a mounted startup configuration file
e.g. `docker run -v /config:/config  ghcr.io/caas-team/sparrow --config /config/config.yaml`.

## Configuration

The configuration is divided into two parts. The startup configuration and the runtime configuration. The startup
configuration is a technical configuration to configure the `sparrow` instance itself. The runtime configuration will be
loaded by the `loader` from a remote endpoint. This configuration consists of the checks' configuration.

### Startup

The available configuration options can be found in the [CLI flag documentation](docs/sparrow.md).

The `sparrow` is able to get the startup configuration from different sources as follows.

Priority of configuration (high to low):

1. CLI flags
2. Environment variables
3. Defined configuration file
4. Default configuration file

#### Loader

The loader component of the `sparrow` will load the [Runtime](#runtime) configuration dynamically.

The loader can be selected by specifying the `loaderType` configuration parameter.

The default loader is an `http` loader that is able to get the runtime configuration from a remote endpoint.

Available loader:

- `http`: The default. Loads configuration from a remote endpoint. Token authentication is available. Additional
  configuration parameters have the prefix `loaderHttp`.
- `file` (experimental): Loads configuration once from a local file. Additional configuration parameters have the
  prefix `loaderFile`. This is just for development purposes.

### Runtime

In addition to the technical startup configuration, the `sparrow` checks' configuration can be dynamically loaded from
an HTTP endpoint during runtime. The `loader` is capable of dynamically loading and configuring checks. You can enable,
disable, and configure checks as needed.

For detailed information on available loader configuration options, please refer
to [this documentation](docs/sparrow_run.md).

Example format of a runtime configuration:

```YAML
apiVersion: 0.0.1
kind: Config
checks:
  health:
    targets: []
```

### Target Manager

The `sparrow` is also able to manage the targets for the checks and register the `sparrow`'s healthcheck endpoint as
target
on a (remote) backend. This is done via a `TargetManager` interface, which may be configured on startup. The available
configuration options
are listed below:

| Type                                 | Description                                                                          | Default              |
|--------------------------------------|--------------------------------------------------------------------------------------|----------------------|
| `targetManager.checkInterval`        | The interval in seconds to check for new targets.                                    | `300s`               |
| `targetManager.unhealthyThreshold`   | The threshold in seconds to mark a target as unhealthy and remove it from the state. | `600s`               |
| `targetManager.registrationInterval` | The interval in seconds to register the current sparrow at the targets backend.      | `300s`               |
| `targetManager.gitlab.token`         | The token to authenticate against the gitlab instance.                               | `""`                 |
| `targetManager.gitlab.baseUrl`       | The base URL of the gitlab instance.                                                 | `https://gitlab.com` |
| `targetManager.gitlab.projectId`     | The project ID of the gitlab project to use as a remote state backend.               | `""`                 |

Currently, only one target manager exists: the Gitlab target manager. It uses a gitlab project as the remote state
backend. The various `sparrow` instances will
register themselves as targets in the project. The `sparrow` instances will also check the project for new targets and
add them to the local state. The registration is done by committing a "state" file in the main branch of the repository,
which is named after the DNS name of the `sparrow`. The state file contains the following information:

```json
{
  "url": "https://<SPARROW_DNS_NAME>",
  "lastSeen": "2021-09-30T12:00:00Z"
}
```

### Check: Health

Available configuration options:

- `checks.health.targets` (list of strings): List of targets to send health probe. Needs to be a valid url. Can be
  another `sparrow` instance. Automatically used when target manager is activated otherwise use the health endpoint of the remote sparrow, e.g. `https://sparrow-dns.telekom.de/checks/health`.

Example configuration:

```YAML
checks:
  health:
    targets:
      - "https://gitlab.devops.telekom.de"
```

#### Health Metrics

- `sparrow_health_up`
    - Type: Gauge
    - Description: Health of targets
    - Labelled with `target`

### Check: Latency

Available configuration options:

- `checks`
<<<<<<< HEAD
    - `latency`
        - `enabled` (boolean): Currently not used.
        - `interval` (integer): Interval in seconds to perform the latency check.
        - `timeout` (integer): Timeout in seconds for the latency check.
        - `retry`
            - `count` (integer): Number of retries for the latency check.
            - `delay` (integer): Delay in seconds between retries for the latency check.
        - `targets` (list of strings): List of targets to send latency probe. Needs to be a valid url. Can be
          another `sparrow` instance. Use latency endpoint, e.g. `https://sparrow-dns.telekom.de/checks/latency`. The
          remote `sparrow` instance needs the `latencyEndpoint` enabled.
        - `latencyEndpoint` (boolean): Needs to be activated when the `sparrow` should expose its own latency endpoint.
          Mandatory if another `sparrow` instance wants to perform a latency check.
          Example configuration:
=======
  - `latency`
    - `interval` (integer): Interval in seconds to perform the latency check.
    - `timeout` (integer): Timeout in seconds for the latency check.
    - `retry`
      - `count` (integer): Number of retries for the latency check.
      - `delay` (integer): Delay in seconds between retries for the latency check.
    - `targets` (list of strings): List of targets to send latency probe. Needs to be a valid url. Can be
      another `sparrow` instance. Automatically used when the target manager is enabled otherwise
      use latency endpoint, e.g. `https://sparrow-dns.telekom.de/checks/latency`.
    - `latencyEndpoint` (boolean): Needs to be activated when the `sparrow` should expose its own latency endpoint.
      Mandatory if another `sparrow` instance wants to perform a latency check.
      Example configuration:
>>>>>>> b1912881

```yaml
checks:
  latency:
    interval: 1
    timeout: 3
    retry:
      count: 3
      delay: 1
    targets:
      - https://example.com/
      - https://google.com/
```

#### Latency Metrics

- `sparrow_latency_duration_seconds`
    - Type: Gauge
    - Description: Latency with status information of targets
    - Labelled with `target` and `status`

- `sparrow_latency_count`
    - Type: Counter
    - Description: Count of latency checks done
    - Labelled with `target`

- `sparrow_latency_duration`
    - Type: Histogram
    - Description: Latency of targets in seconds
    - Labelled with `target`

## API

The `sparrow` exposes an API that does provide access to the check results. Each check will register its own endpoint
at `/v1/metrics/{check-name}`. The API definition will be exposed at `/openapi`

## Metrics

The `sparrow` is providing a `/metrics` endpoint to expose application metrics. Besides metrics about runtime
information the sparrow is also provided `Check` specific metrics. See the Checks section for more information.

## Code of Conduct

This project has adopted the [Contributor Covenant](https://www.contributor-covenant.org/) in version 2.1 as our code of
conduct. Please see the details in our [CODE_OF_CONDUCT.md](CODE_OF_CONDUCT.md). All contributors must abide by the code
of conduct.

## Working Language

We decided to apply *English* as the primary project language.

Consequently, all content will be made available primarily in English.
We also ask all interested people to use English as the preferred language to create issues,
in their code (comments, documentation, etc.) and when you send requests to us.
The application itself and all end-user facing content will be made available in other languages as needed.

## Support and Feedback

The following channels are available for discussions, feedback, and support requests:

| Type       | Channel                                                                                                                                                |
|------------|--------------------------------------------------------------------------------------------------------------------------------------------------------|
| **Issues** | <a href="/../../issues/new/choose" title="General Discussion"><img src="https://img.shields.io/github/issues/caas-team/sparrow?style=flat-square"></a> |

## How to Contribute

Contribution and feedback is encouraged and always welcome. For more information about how to contribute, the project
structure, as well as additional contribution information, see our [Contribution Guidelines](./CONTRIBUTING.md). By
participating in this project, you agree to abide by its [Code of Conduct](./CODE_OF_CONDUCT.md) at all times.

## Licensing

Copyright (c) 2023 Deutsche Telekom IT GmbH.

Licensed under the **Apache License, Version 2.0** (the "License"); you may not use this file except in compliance with
the License.

You may obtain a copy of the License at <https://www.apache.org/licenses/LICENSE-2.0>.

Unless required by applicable law or agreed to in writing, software distributed under the License is distributed on an "
AS IS" BASIS, WITHOUT WARRANTIES OR CONDITIONS OF ANY KIND, either express or implied. See the [LICENSE](./LICENSE) for
the specific language governing permissions and limitations under the License.<|MERGE_RESOLUTION|>--- conflicted
+++ resolved
@@ -8,20 +8,20 @@
 
 - [About this component](#about-this-component)
 - [Installation](#installation)
-    - [Binary](#binary)
-    - [Container Image](#container-image)
-    - [Helm](#helm)
+  - [Binary](#binary)
+  - [Container Image](#container-image)
+  - [Helm](#helm)
 - [Usage](#usage)
-    - [Image](#image)
+  - [Image](#image)
 - [Configuration](#configuration)
-    - [Startup](#startup)
-        - [Loader](#loader)
-    - [Runtime](#runtime)
-    - [Target Manager](#target-manager)
-    - [Check: Health](#check-health)
-        - [Health Metrics](#health-metrics)
-    - [Check: Latency](#check-latency)
-        - [Latency Metrics](#latency-metrics)
+  - [Startup](#startup)
+    - [Loader](#loader)
+  - [Runtime](#runtime)
+  - [Target Manager](#target-manager)
+  - [Check: Health](#check-health)
+    - [Health Metrics](#health-metrics)
+  - [Check: Latency](#check-latency)
+    - [Latency Metrics](#latency-metrics)
 - [API](#api)
 - [Metrics](#metrics)
 - [Code of Conduct](#code-of-conduct)
@@ -108,8 +108,7 @@
 
 ## Usage
 
-Use `sparrow run` to execute the instance using the binary. A `sparrowName` (a valid DNS name) is required to be passed,
-else
+Use `sparrow run` to execute the instance using the binary. A `sparrowName` (a valid DNS name) is required to be passed, else
 the sparrow will not start:
 
 ```sh
@@ -161,12 +160,9 @@
 
 ### Runtime
 
-In addition to the technical startup configuration, the `sparrow` checks' configuration can be dynamically loaded from
-an HTTP endpoint during runtime. The `loader` is capable of dynamically loading and configuring checks. You can enable,
-disable, and configure checks as needed.
-
-For detailed information on available loader configuration options, please refer
-to [this documentation](docs/sparrow_run.md).
+In addition to the technical startup configuration, the `sparrow` checks' configuration can be dynamically loaded from an HTTP endpoint during runtime. The `loader` is capable of dynamically loading and configuring checks. You can enable, disable, and configure checks as needed.
+
+For detailed information on available loader configuration options, please refer to [this documentation](docs/sparrow_run.md).
 
 Example format of a runtime configuration:
 
@@ -180,14 +176,13 @@
 
 ### Target Manager
 
-The `sparrow` is also able to manage the targets for the checks and register the `sparrow`'s healthcheck endpoint as
-target
-on a (remote) backend. This is done via a `TargetManager` interface, which may be configured on startup. The available
-configuration options
-are listed below:
+The `sparrow` is able to manage the targets for the checks and register the `sparrow` as target on a (remote) backend.
+This is done via a `TargetManager` interface, which can be configured on startup. The available configuration options
+are listed below and can be set in a startup YAML configuration file (per default `tmconfig.yaml` in the current
+directory).
 
 | Type                                 | Description                                                                          | Default              |
-|--------------------------------------|--------------------------------------------------------------------------------------|----------------------|
+| ------------------------------------ | ------------------------------------------------------------------------------------ | -------------------- |
 | `targetManager.checkInterval`        | The interval in seconds to check for new targets.                                    | `300s`               |
 | `targetManager.unhealthyThreshold`   | The threshold in seconds to mark a target as unhealthy and remove it from the state. | `600s`               |
 | `targetManager.registrationInterval` | The interval in seconds to register the current sparrow at the targets backend.      | `300s`               |
@@ -227,30 +222,15 @@
 #### Health Metrics
 
 - `sparrow_health_up`
-    - Type: Gauge
-    - Description: Health of targets
-    - Labelled with `target`
+  - Type: Gauge
+  - Description: Health of targets
+  - Labelled with `target`
 
 ### Check: Latency
 
 Available configuration options:
 
 - `checks`
-<<<<<<< HEAD
-    - `latency`
-        - `enabled` (boolean): Currently not used.
-        - `interval` (integer): Interval in seconds to perform the latency check.
-        - `timeout` (integer): Timeout in seconds for the latency check.
-        - `retry`
-            - `count` (integer): Number of retries for the latency check.
-            - `delay` (integer): Delay in seconds between retries for the latency check.
-        - `targets` (list of strings): List of targets to send latency probe. Needs to be a valid url. Can be
-          another `sparrow` instance. Use latency endpoint, e.g. `https://sparrow-dns.telekom.de/checks/latency`. The
-          remote `sparrow` instance needs the `latencyEndpoint` enabled.
-        - `latencyEndpoint` (boolean): Needs to be activated when the `sparrow` should expose its own latency endpoint.
-          Mandatory if another `sparrow` instance wants to perform a latency check.
-          Example configuration:
-=======
   - `latency`
     - `interval` (integer): Interval in seconds to perform the latency check.
     - `timeout` (integer): Timeout in seconds for the latency check.
@@ -263,7 +243,6 @@
     - `latencyEndpoint` (boolean): Needs to be activated when the `sparrow` should expose its own latency endpoint.
       Mandatory if another `sparrow` instance wants to perform a latency check.
       Example configuration:
->>>>>>> b1912881
 
 ```yaml
 checks:
@@ -281,19 +260,19 @@
 #### Latency Metrics
 
 - `sparrow_latency_duration_seconds`
-    - Type: Gauge
-    - Description: Latency with status information of targets
-    - Labelled with `target` and `status`
+  - Type: Gauge
+  - Description: Latency with status information of targets
+  - Labelled with `target` and `status`
 
 - `sparrow_latency_count`
-    - Type: Counter
-    - Description: Count of latency checks done
-    - Labelled with `target`
+  - Type: Counter
+  - Description: Count of latency checks done
+  - Labelled with `target`
 
 - `sparrow_latency_duration`
-    - Type: Histogram
-    - Description: Latency of targets in seconds
-    - Labelled with `target`
+  - Type: Histogram
+  - Description: Latency of targets in seconds
+  - Labelled with `target`
 
 ## API
 
@@ -325,7 +304,7 @@
 The following channels are available for discussions, feedback, and support requests:
 
 | Type       | Channel                                                                                                                                                |
-|------------|--------------------------------------------------------------------------------------------------------------------------------------------------------|
+| ---------- | ------------------------------------------------------------------------------------------------------------------------------------------------------ |
 | **Issues** | <a href="/../../issues/new/choose" title="General Discussion"><img src="https://img.shields.io/github/issues/caas-team/sparrow?style=flat-square"></a> |
 
 ## How to Contribute
