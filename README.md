--- conflicted
+++ resolved
@@ -166,12 +166,6 @@
     healthEndpoint: false
 ```
 
-<<<<<<< HEAD
-The health check will set the target status `healthy` for status code 200, otherwise `unhealthy`.
-
-The check is re-running after a fixed delay of one minute and will perform a health request for every target.
-
-=======
 ### Check: Latency
 
 Available configuration options:
@@ -201,7 +195,6 @@
       - https://example.com/
       - https://google.com/
 ```
->>>>>>> faab23e9
 
 ### API
 
